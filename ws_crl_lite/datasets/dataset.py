import dataclasses
import numpy as np
import fire
import pickle

import networkx as nx
import torch
from networkx import NetworkXNoCycle
from torch.distributions import Normal
from torch.utils.data import Dataset

import matplotlib
# matplotlib.use('TkAgg')
import matplotlib.pyplot as plt
import matplotlib.cm as cm
from matplotlib.colors import Normalize

from ws_crl_lite.datasets.generate_for_graph import generate, node_to_index, roots
from ws_crl_lite.datasets.intervset import IntervSet, IntervTable
from ws_crl_minimal.encoder import FlowEncoder


def maybe_detach(arr):
    if isinstance(arr, torch.Tensor):
        return arr.detach()
    return arr


@dataclasses.dataclass
class WSCRLData:
    latents: torch.Tensor
    observations: torch.Tensor


class WSCRLDataset(Dataset):
    def __init__(self, num_samples, timesteps, G, links, unlinks, intervset, timestep_carryover=True):
        self.num_samples = num_samples
        self.intervset = intervset
        self.G = G

        self.latents, self.observations, self.interventions, self.intervention_ids = generate(num_samples, timesteps, G,
                                                                                              links, unlinks, intervset,
                                                                                              timestep_carryover=timestep_carryover)

        self.latents = maybe_detach(self.latents)
        self.observations = maybe_detach(self.observations)
        self.interventions = maybe_detach(self.interventions)
        self.intervention_ids = maybe_detach(self.intervention_ids)

    @property
    def markov(self):
        return self.intervset.markov

    @property
    def num_interv_types(self):
        # fixme big assumption: all interventions were sampled during generation (this might not be true)
        return self.intervention_ids.unique().shape[0]

    def __len__(self):
        return self.num_samples

    def __getitem__(self, idx):
        return self.observations[idx], self.latents[idx], self.intervention_ids[idx], self.interventions[idx]


class AutomaticDataset(WSCRLDataset):
    def __init__(self, num_samples, timesteps, markov, G, timestep_carryover):
        try:
            nx.find_cycle(G)
            raise AssertionError("Graph can't have cycles")
        except NetworkXNoCycle:
            pass

        n2i = node_to_index(G)
        starts = roots(G)
        descendents = set(list(G.nodes)) - starts
        assert len(starts) != 0

        links = {k: lambda parents: Normal(n2i[k], 1.0).sample() for k in starts}
        unlinks = {k: lambda: v(None) for k, v in links.items()}

        for node in descendents:
            # find number of parents
            n_parents = len(list(G.predecessors(node)))

            def make_link():
                flow_encoder = FlowEncoder(
                    input_features=n_parents,
                    output_features=n_parents,
                    transform_blocks=2  # todo maybe add blocks
                )

                def descendant_link(parents):
                    flow = flow_encoder(parents[None])[0]

                    if n2i[node] % 2 == 0:
                        flow = flow.mean()
                    else:
                        flow = flow.sum()

                    return Normal(0.0, 1.0).sample() + flow

                return descendant_link

            links[node] = make_link()
            unlinks[node] = lambda: Normal(0.1 * n2i[node], 1.0).sample()

        intervset = IntervSet(G, markov)

        def random_uniform(is_vec):
            return np.random.uniform(0, 10, size=(intervset.num_interv_ids,) if is_vec else (
            intervset.num_interv_ids, intervset.num_interv_ids))

        dict_of_tables = {i: random_uniform(False) for i in range(markov + 1)}
        dict_of_tables[0] = random_uniform(True)

        alpha_vec = np.random.uniform(0.1, 1, size=(markov+1))

        # PASS THE TABLE AND ALPHAS TO THE INTERVSET CALCULATOR
        switch_case = IntervTable(dict_of_tables, alpha_vec)
        intervset.set_tables(switch_case)

        super().__init__(num_samples, timesteps, G, links, unlinks, intervset, timestep_carryover)


def n_node_dataset(num_datasets, num_nodes_OR_generator, num_samples, timesteps, markov):
    if isinstance(num_nodes_OR_generator, int):
        def has_cycle(g):
            try:
                nx.find_cycle(g)
                return True
            except:
                return False

        def gen_graph(i):
            def gen():
                return nx.fast_gnp_random_graph(num_nodes_OR_generator, 0.7, directed=True)

            g = gen()
            while has_cycle(g):
                g = gen()

            return g

        generator = gen_graph
    else:
        generator = num_nodes_OR_generator

    ret = []
    while len(ret) != num_datasets:
        graph = generator(len(ret))
        ret += [AutomaticDataset(num_samples, timesteps, markov, graph, timestep_carryover=False)]
    return ret


<<<<<<< HEAD
def jank_main(
    data_file: str = "nd_toy_dataset.pt", 
    graph_file: str = "nd_toy_dataset_graph.pkl",
    n_samples: int = 10000,   
    auto: bool = True,
):
=======
if __name__ == "__main__":
    import networkx as nx

>>>>>>> 1ac6d667
    # FIRST, CREATE A GRAPH
    G = nx.DiGraph()
    # Add edges to the graph
    edges = [('A', 'B'), ('B', 'C'), ('A', 'C')]
    G.add_edges_from(edges)

<<<<<<< HEAD
    if auto:
        dataset = n_node_dataset(4, 3, num_samples=n_samples, timesteps=2, markov=2)[0]
=======
    AUTO = False
    if AUTO:
        dataset = n_node_dataset(1, 3, num_samples=50, timesteps=2, markov=2)[0]  # AutomaticDataset(1000, 6, 2, G)
>>>>>>> 1ac6d667
    else:
        # COMPUTE THE SET OF INTERVENTIONS: THE INTERVSET
        x = IntervSet(G, 2)
        print(x.set_of_all_intervs)
<<<<<<< HEAD
=======

        import numpy as np
>>>>>>> 1ac6d667

        # GIVEN THE PRINTED STATEMENT ABOVE, YOU CAN DEFINE YOUR TABLES.
        # (it's also easy to automate this using a forloop on the markov length)
        dict_of_tables = {
            0: np.ones(x.num_interv_ids),
            1: np.random.uniform(0, 10, size=(x.num_interv_ids, x.num_interv_ids)),
            2: np.random.uniform(0, 10, size=(x.num_interv_ids, x.num_interv_ids))
        }
        alpha_vec = np.random.uniform(0.1,1, size=(3,))
        # fixme
        # PASS THE TABLE AND ALPHAS TO THE INTERVSET CALCULATOR
        switch_case = IntervTable(dict_of_tables, alpha_vec)

        x.set_tables(switch_case)
        x.kill(intervs_of_size=2, intervs_in_set={1:[3], 2: [1]})

        temp = x.impossible_intervention_ids

        # DEFINE THE RELATIONSHIP OF EACH NODE TO ITS PARENT
        # (to automate this, just an affine transform given the parents)
        links = {
            'A': lambda parents: Normal(0.0, 1.0).sample(),
            'B': lambda parents: Normal(0.3 * parents[0] ** 2 - 0.6 * parents[0], 0.16).sample(),
            'C': lambda parents: Normal(0.2 * parents[0] ** 2 + -0.8 * parents[1], 1.0).sample()
        }

        # DEFINE HOW THE NODES BEHAVE WHEN THEY GET INTERVENED ON
        # (to automate this, just sample from a normal or something of the sort)
        unlinks = {
            'A': lambda: links['A'](None),
            'B': lambda: Normal(0.4, 1.0).sample(),
            'C': lambda: Normal(-0.3, 1.0).sample()
        }

        dataset = WSCRLDataset(n_samples, 2, G, links, unlinks, intervset=x)

    # To access a single sample
    sample = dataset[0]
<<<<<<< HEAD

=======
    import matplotlib

    matplotlib.use('TkAgg')
    import matplotlib.pyplot as plt
>>>>>>> 1ac6d667


    def plot_3d(data):
        interventions = dataset.intervention_ids
        min_interv = interventions[interventions != 0].min()
        max_interv = interventions[interventions != 0].max()

        cmap = cm.viridis
        norm = Normalize(vmin=min_interv, vmax=max_interv)

        fig = plt.figure(figsize=(12, 12))
        ax = fig.add_subplot(projection='3d')

        color = {
            0: "red",
            1: "green",
            2: "blue",
        }
        for i in range(data.shape[1]):
            ar = data[:, i]
            ax.scatter(ar[:, 0], ar[:, 1], ar[:, 2], color=color[i])

        def plot_many_arrows(pairs, color):
            # pairs is of shape [n arrows, 2, (x,y)]

            base_x = pairs[:, 0, 0]
            base_y = pairs[:, 0, 1]
            base_z = pairs[:, 0, 2]

            end_x = pairs[:, 1, 0]
            end_y = pairs[:, 1, 1]
            end_z = pairs[:, 1, 2]
            dx = end_x - base_x
            dy = end_y - base_y
            dz = end_z - base_z

            for i in range(base_x.shape[0]):
                ax.plot([base_x[i], end_x[i]], [base_y[i], end_y[i]], [base_z[i], end_z[i]], color=color)

        def plot_intervs(data, interventions):
            NUM_INTERVS_OF_EACH_TYPE_TO_PLOT = 2

            for i in interventions.unique():
                if i == 0:
                    continue
                # if i not in list(range(dataset.num_nodes+1)): # skips intervs on more than one node
                #    continue

                # opt to select the first elements. doesn't change anything anyway.
                selected_intervs = torch.argsort(interventions == i, descending=True)
                selected_intervs = selected_intervs[:NUM_INTERVS_OF_EACH_TYPE_TO_PLOT].squeeze()
                assert (interventions[selected_intervs] == i).all()

                sel_latents = data[selected_intervs]
                plot_many_arrows(sel_latents, color=cmap(norm(i)))

        plot_intervs(data[:, :2, :], dataset.intervention_ids[:, 0].squeeze())
        if dataset.markov == 2:
            plot_intervs(data[:, 1:, :], dataset.intervention_ids[:, 1].squeeze())
        plt.show()
<<<<<<< HEAD
    
    data = dataset[:]
    intervention_labels = np.packbits(data[3], bitorder='big', axis=2) >> (8 - data[3].shape[2])
    torch.save((*data[:2], data[3], intervention_labels.squeeze()), data_file)
    with open(graph_file, "wb") as f:
        pickle.dump(dataset.G, f)

    plot_3d(dataset.latents)
    plot_3d(dataset.observations)
    #do_plot(dataset.latents, dataset.intervention_ids.squeeze(), "black")
    #do_plot(dataset.observations, dataset.intervention_ids)
    exit()


if __name__ == "__main__":
    fire.Fire(jank_main)
=======


    plot_3d(dataset.latents)
    plot_3d(dataset.observations)
    # do_plot(dataset.latents, dataset.intervention_ids.squeeze(), "black")
    # do_plot(dataset.observations, dataset.intervention_ids)
    exit()
>>>>>>> 1ac6d667
<|MERGE_RESOLUTION|>--- conflicted
+++ resolved
@@ -153,41 +153,24 @@
     return ret
 
 
-<<<<<<< HEAD
 def jank_main(
     data_file: str = "nd_toy_dataset.pt", 
     graph_file: str = "nd_toy_dataset_graph.pkl",
     n_samples: int = 10000,   
     auto: bool = True,
 ):
-=======
-if __name__ == "__main__":
-    import networkx as nx
-
->>>>>>> 1ac6d667
     # FIRST, CREATE A GRAPH
     G = nx.DiGraph()
     # Add edges to the graph
     edges = [('A', 'B'), ('B', 'C'), ('A', 'C')]
     G.add_edges_from(edges)
 
-<<<<<<< HEAD
     if auto:
         dataset = n_node_dataset(4, 3, num_samples=n_samples, timesteps=2, markov=2)[0]
-=======
-    AUTO = False
-    if AUTO:
-        dataset = n_node_dataset(1, 3, num_samples=50, timesteps=2, markov=2)[0]  # AutomaticDataset(1000, 6, 2, G)
->>>>>>> 1ac6d667
     else:
         # COMPUTE THE SET OF INTERVENTIONS: THE INTERVSET
         x = IntervSet(G, 2)
         print(x.set_of_all_intervs)
-<<<<<<< HEAD
-=======
-
-        import numpy as np
->>>>>>> 1ac6d667
 
         # GIVEN THE PRINTED STATEMENT ABOVE, YOU CAN DEFINE YOUR TABLES.
         # (it's also easy to automate this using a forloop on the markov length)
@@ -226,15 +209,6 @@
 
     # To access a single sample
     sample = dataset[0]
-<<<<<<< HEAD
-
-=======
-    import matplotlib
-
-    matplotlib.use('TkAgg')
-    import matplotlib.pyplot as plt
->>>>>>> 1ac6d667
-
 
     def plot_3d(data):
         interventions = dataset.intervention_ids
@@ -294,7 +268,6 @@
         if dataset.markov == 2:
             plot_intervs(data[:, 1:, :], dataset.intervention_ids[:, 1].squeeze())
         plt.show()
-<<<<<<< HEAD
     
     data = dataset[:]
     intervention_labels = np.packbits(data[3], bitorder='big', axis=2) >> (8 - data[3].shape[2])
@@ -304,19 +277,10 @@
 
     plot_3d(dataset.latents)
     plot_3d(dataset.observations)
-    #do_plot(dataset.latents, dataset.intervention_ids.squeeze(), "black")
-    #do_plot(dataset.observations, dataset.intervention_ids)
-    exit()
-
-
-if __name__ == "__main__":
-    fire.Fire(jank_main)
-=======
-
-
-    plot_3d(dataset.latents)
-    plot_3d(dataset.observations)
     # do_plot(dataset.latents, dataset.intervention_ids.squeeze(), "black")
     # do_plot(dataset.observations, dataset.intervention_ids)
     exit()
->>>>>>> 1ac6d667
+
+
+if __name__ == "__main__":
+    fire.Fire(jank_main)